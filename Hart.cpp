--- conflicted
+++ resolved
@@ -7462,7 +7462,7 @@
 
   if (amount > 0x1f)
     {
-      illegalInst();   // Bits 5 and 6 of immedaige must be zero.
+      illegalInst();   // Bits 5 and 6 of immeidate must be zero.
       return;
     }
 
@@ -7488,7 +7488,7 @@
 
   if (amount > 0x1f)
     {
-      illegalInst();   // Bits 5 and 6 of immedaige must be zero.
+      illegalInst();   // Bits 5 and 6 of immediate must be zero.
       return;
     }
 
@@ -7514,7 +7514,7 @@
 
   if (amount > 0x1f)
     {
-      illegalInst();   // Bits 5 and 6 of immedaige must be zero.
+      illegalInst();   // Bits 5 and 6 of immeddiate must be zero.
       return;
     }
 
@@ -11129,7 +11129,7 @@
 
   if (amount > 0x1f)
     {
-      illegalInst();   // Bits 5 and 6 of immedaige must be zero.
+      illegalInst();   // Bits 5 and 6 of immediate must be zero.
       return;
     }
 
@@ -11168,21 +11168,7 @@
       return;
     }
 
-<<<<<<< HEAD
-  URV v1 = intRegs_.read(di->op1());
-  URV v2 = intRegs_.read(di->op2());
-
-  URV res = 0;
-  for (unsigned i = 0, j = 0; i < mxlen_; ++i)
-    if ((v2 >> i) & 1)
-      {
-        if ((v1 >> j) & 1)
-          res |= URV(1) << i;
-        j++;
-      }
-=======
   unsigned halfXlen = mxlen_ >> 1;
->>>>>>> e72d6539
 
   URV lower = intRegs_.read(di->op1()) >> halfXlen;
   URV upper = (intRegs_.read(di->op2()) >> halfXlen) << halfXlen;
@@ -11976,7 +11962,6 @@
 }
 
 
-<<<<<<< HEAD
 static
 Pmp::Mode
 getModeFromPmpconfigByte(uint8_t byte)
@@ -11988,7 +11973,9 @@
   if (byte & 4) m = Pmp::Exec  | m;
 
   return Pmp::Mode(m);
-=======
+}
+
+
 template <typename URV>
 void
 Hart<URV>::execSh1addu_w(const DecodedInst* di)
@@ -12213,13 +12200,11 @@
     }
 
   intRegs_.write(di->op0(), x);
->>>>>>> e72d6539
-}
-
-
-template <typename URV>
-void
-<<<<<<< HEAD
+}
+
+
+template <typename URV>
+void
 Hart<URV>::updateMemoryProtection()
 {
   if (not pmpEnabled_)
@@ -12282,7 +12267,11 @@
       highest = std::max(highest, high);
       pmpManager_.setMode(addr, high, mode, pmpIx, lock);
     }
-=======
+}
+
+
+template <typename URV>
+void
 Hart<URV>::execBmatxor(const DecodedInst* di)
 {
   if (not isRvzbm() or not isRv64())
@@ -12335,7 +12324,6 @@
   rs1 = shuffle64(rs1, 31);
 
   intRegs_.write(di->op0(), rs1);
->>>>>>> e72d6539
 }
 
 
